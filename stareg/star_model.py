--- conflicted
+++ resolved
@@ -266,7 +266,6 @@
             print(f"Violated Constraints: {np.sum(check_constraint_full_model(model=self))} from {len(self.coef_)} ")
         return self
 
-<<<<<<< HEAD
     def weighted_fit(self, X, y, critical_point=None, plot_=True, max_iter=5):
         """Calculate a weighted PIRLS fit that goes through the critical point. 
 
@@ -322,7 +321,6 @@
             print(f"Violated Constraints: {np.sum(check_constraint_full_model(model=self))} from {len(self.coef_)} ")
         return self      
     
-=======
     def plot_cost_function_partition(self, y, print_=True):
         """Plot the partition of the cost function.
 
@@ -374,7 +372,6 @@
 
         return fig, fig2
 
->>>>>>> c0186966
     def plot_fit(self, X, y):
         """Plot the fitted model and the given data.
 
